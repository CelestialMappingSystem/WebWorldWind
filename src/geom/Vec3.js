/*
 * Copyright (C) 2014 United States Government as represented by the Administrator of the
 * National Aeronautics and Space Administration. All Rights Reserved.
 */
/**
 * @version $Id: Vec3.js 3001 2015-04-09 20:13:50Z tgaskins $
 */

define([
        '../util/Logger',
        '../error/ArgumentError'
    ],
    function (Logger,
              ArgumentError) {
        "use strict";

        /**
         * Constructs a three-component vector.
         * @alias Vec3
         * @classdesc Represents a three-component vector. Access the X component of the vector as v[0], the Y
         * component as v[1] and the Z component as v[2].
         * @augments Float64Array
         * @param {Number} x X component of vector.
         * @param {Number} y Y component of vector.
         * @param {Number} z Z component of vector.
         * @constructor
         */
        var Vec3 = function Vec3(x, y, z) {
            this[0] = x;
            this[1] = y;
            this[2] = z;
        };

        // Vec3 extends Float64Array.
        Vec3.prototype = new Float64Array(3);

        /**
         * A vector corresponding to the origin.
         * @type {Vec3}
         */
        Vec3.ZERO = new Vec3(0, 0, 0);

        /**
         * Computes the average of a specified array of vectors.
         * @param {Vec3[]} vectors The vectors whose average to compute.
         * @param {Vec3} result A pre-allocated Vec3 in which to return the computed average.
         * @returns {Vec3} The result argument set to the average of the specified array of vectors.
         * @throws {ArgumentError} If the specified array of vectors is null, undefined or empty or the specified
         * result argument is null or undefined.
         */
        Vec3.average = function (vectors, result) {
            if (!vectors || vectors.length < 1) {
                throw new ArgumentError(
                    Logger.logMessage(Logger.LEVEL_SEVERE, "Vec3", "average", "missingArray"));
            }

            if (!result) {
                throw new ArgumentError(
                    Logger.logMessage(Logger.LEVEL_SEVERE, "Vec3", "average", "missingResult"));
            }

            var count = vectors.length,
                vec;

            result[0] = 0;
            result[1] = 0;
            result[2] = 0;

            for (var i = 0, len = vectors.length; i < len; i++) {
                vec = vectors[i];

                result[0] += vec[0] / count;
                result[1] += vec[1] / count;
                result[2] += vec[2] / count;
            }

            return result;
        };

        /**
         * Computes the average of a specified array of points packed into a single array.
         * @param {Float32Array | Float64Array | Number[]} points The points whose average to compute.
         * @param {Vec3} result A pre-allocated Vec3 in which to return the computed average.
         * @returns {Vec3} The result argument set to the average of the specified array of points.
         * @throws {ArgumentError} If the specified array of points is null, undefined or empty or the result argument
         * is null or undefined.
         */
        Vec3.averageOfBuffer = function (points, result) {
            if (!points || points.length < 1) {
                throw new ArgumentError(
                    Logger.logMessage(Logger.LEVEL_SEVERE, "Vec3", "averageBuffer", "missingArray"));
            }

            if (!result) {
                throw new ArgumentError(
                    Logger.logMessage(Logger.LEVEL_SEVERE, "Vec3", "averageBuffer", "missingResult"));
            }

            var count = points.length / 3;

            result[0] = 0;
            result[1] = 0;
            result[2] = 0;

            for (var i = 0; i < count; i++) {
                result[0] += points[i * 3] / count;
                result[1] += points[i * 3 + 1] / count;
                result[2] += points[i * 3 + 2] / count;
            }

            return result;
        };

        /**
         * Indicates whether three vectors are colinear.
         * @param {Vec3} a The first vector.
         * @param {Vec3} b The second vector.
         * @param {Vec3} c The third vector.
         * @returns {Boolean} true if the vectors are colinear, otherwise false.
         * @throws {ArgumentError} If any of the specified vectors are null or undefined.
         */
        Vec3.areColinear = function (a, b, c) {
            if (!a || !b || !c) {
                throw new ArgumentError(
                    Logger.logMessage(Logger.LEVEL_SEVERE, "Vec3", "areColinear", "missingVector"));
            }

           var ab = new Vec3(a[0]-b[0],a[1]-b[1],a[2]-b[2]).normalize(),
               bc = new Vec3(c[0]-b[0],c[1]-b[1],c[2]-b[2]).normalize();
<<<<<<< HEAD

=======
>>>>>>> d3133654

            // ab and bc are considered colinear if their dot product is near +/-1.
            return Math.abs(ab.dot(bc)) > 0.999;
        };

        /**
         * Computes the normal vector of a specified triangle.
         *
         * @param {Vec3} a The triangle's first vertex.
         * @param {Vec3} b The triangle's second vertex.
         * @param {Vec3} c The triangle's third vertex.
         * @returns {Vec3} The triangle's unit-normal vector.
         * @throws {ArgumentError} If any of the specified vectors are null or undefined.
         */
        Vec3.computeTriangleNormal = function (a, b, c) {
            if (!a || !b || !c) {
                throw new ArgumentError(
                    Logger.logMessage(Logger.LEVEL_SEVERE, "Vec3", "areColinear", "missingVector"));
            }

            var x = ((b[1] - a[1]) * (c[2] - a[2])) - ((b[2] - a[2]) * (c[1] - a[1])),
                y = ((b[2] - a[2]) * (c[0] - a[0])) - ((b[0] - a[0]) * (c[2] - a[2])),
                z = ((b[0] - a[0]) * (c[1] - a[1])) - ((b[1] - a[1]) * (c[0] - a[0])),
                length = (x * x) + (y * y) + (z * z);

            if (length === 0) {
                return new Vec3(x, y, z);
            }

            length = Math.sqrt(length);

            return new Vec3(x / length, y / length, z / length);
        };

        /**
         * Finds three non-colinear points in an array of coordinates.
         *
         * @param {Number[]} coords The coordinates, in the order x0, y0, z0, x1, y1, z1, ...
         * @param {Number} stride The number of numbers between successive points. 0 indicates that the points
         * are arranged one immediately after the other, as would the value 3.
         * @returns {Vec3[]} Three non-colinear points from the input array of coordinates, or null if three
         * non-colinear points could not be found or the specified coordinates array is null, undefined or
         * contains fewer than three points.
         */
        Vec3.findThreeIndependentVertices = function (coords, stride) {
            var xstride = (stride && stride > 0) ? stride : 3;

            if (!coords || coords.length < 3 * xstride) {
                return null;
            }

            var a = new Vec3(coords[0], coords[1], coords[2]),
                b = null,
                c = null,
                k = xstride;

            for (; k < coords.length; k += xstride) {
                b = new Vec3(coords[k], coords[k + 1], coords[k + 2]);
                if (!(b[0] === a[0] && b[1] === a[1] && b[2] === a[2])) {
                    break;
                }
                b = null;
            }

            if (!b) {
                return null;
            }

            for (k += xstride; k < coords.length; k += xstride) {
                c = new Vec3(coords[k], coords[k + 1], coords[k + 2]);

                // if c is not coincident with a or b, and the vectors ab and bc are not colinear, break and
                // return a, b, c.
                if (!((c[0] === a[0] && c[1] === a[1] && c[2] === a[2])
                    || (c[0] === b[0] && c[1] === b[1] && c[2] === b[2]))) {
                    if (!Vec3.areColinear(a, b, c))
                        break;
                }

                c = null;
            }

            return c ? [a, b, c] : null;
        };

        /**
         * Computes a unit-normal vector for a buffer of coordinate triples. The normal vector is computed from the
         * first three non-colinear points in the buffer.
         *
         * @param {Number[]} coords The coordinates, in the order x0, y0, z0, x1, y1, z1, ...
         * @param {Number} stride The number of numbers between successive points. 0 indicates that the points
         * are arranged one immediately after the other, as would the value 3.
         * @returns {Vec3} The computed unit-length normal vector.
         */
        Vec3.computeBufferNormal = function (coords, stride) {
            var vertices = Vec3.findThreeIndependentVertices(coords, stride);

            return vertices ? Vec3.computeTriangleNormal(vertices[0], vertices[1], vertices[2]) : null;
        };

        /**
         * Assigns the components of this vector.
         * @param {Number} x The X component of the vector.
         * @param {Number} y The Y component of the vector.
         * @param {Number} z The Z component of the vector.
         * @returns {Vec3} This vector with the specified components assigned.
         */
        Vec3.prototype.set = function (x, y, z) {
            this[0] = x;
            this[1] = y;
            this[2] = z;

            return this;
        };

        /**
         * Copies the components of a specified vector to this vector.
         * @param {Vec3} vector The vector to copy.
         * @returns {Vec3} This vector set to the X, Y and Z values of the specified vector.
         * @throws {ArgumentError} If the specified vector is null or undefined.
         */
        Vec3.prototype.copy = function (vector) {
            if (!vector) {
                throw new ArgumentError(
                    Logger.logMessage(Logger.LEVEL_SEVERE, "Vec3", "copy", "missingVector"));
            }

            this[0] = vector[0];
            this[1] = vector[1];
            this[2] = vector[2];

            return this;
        };

        /**
         * Indicates whether the components of this vector are identical to those of a specified vector.
         * @param {Vec3} vector The vector to test.
         * @returns {Boolean} true if the components of this vector are equal to those of the specified one,
         * otherwise false.
         */
        Vec3.prototype.equals = function (vector) {
            return this[0] === vector[0] && this[1] === vector[1] && this[2] === vector[2];
        };

        /**
         * Adds a specified vector to this vector.
         * @param {Vec3} addend The vector to add.
         * @returns {Vec3} This vector after adding the specified vector to it.
         * @throws {ArgumentError} If the addend is null or undefined.
         */
        Vec3.prototype.add = function (addend) {
            if (!addend) {
                throw new ArgumentError(
                    Logger.logMessage(Logger.LEVEL_SEVERE, "Vec3", "add", "missingVector"));
            }

            this[0] += addend[0];
            this[1] += addend[1];
            this[2] += addend[2];

            return this;
        };

        /**
         * Subtracts a specified vector from this vector.
         * @param {Vec3} subtrahend The vector to subtract
         * @returns {Vec3} This vector after subtracting the specified vector from it.
         * @throws {ArgumentError} If the subtrahend is null or undefined.
         */
        Vec3.prototype.subtract = function (subtrahend) {
            if (!subtrahend) {
                throw new ArgumentError(
                    Logger.logMessage(Logger.LEVEL_SEVERE, "Vec3", "subtract", "missingVector"));
            }

            this[0] -= subtrahend[0];
            this[1] -= subtrahend[1];
            this[2] -= subtrahend[2];

            return this;
        };

        /**
         * Multiplies this vector by a scalar.
         * @param {Number} scalar The scalar to multiply this vector by.
         * @returns {Vec3} This vector multiplied by the specified scalar.
         */
        Vec3.prototype.multiply = function (scalar) {
            this[0] *= scalar;
            this[1] *= scalar;
            this[2] *= scalar;

            return this;
        };

        /**
         * Divides this vector by a scalar.
         * @param {Number} divisor The scalar to divide this vector by.
         * @returns {Vec3} This vector divided by the specified scalar.
         */
        Vec3.prototype.divide = function (divisor) {
            this[0] /= divisor;
            this[1] /= divisor;
            this[2] /= divisor;

            return this;
        };

        /**
         * Multiplies this vector by a 4x4 matrix. The multiplication is performed with an implicit W component of 1.
         * The resultant W component of the product is then divided through the X, Y, and Z components.
         *
         * @param {Matrix} matrix The matrix to multiply this vector by.
         * @returns {Vec3} This vector multiplied by the specified matrix.
         * @throws ArgumentError If the specified matrix is null or undefined.
         */
        Vec3.prototype.multiplyByMatrix = function (matrix) {
            if (!matrix) {
                throw new ArgumentError(
                    Logger.logMessage(Logger.LEVEL_SEVERE, "Vec3", "multiplyByMatrix", "missingMatrix"));
            }

            var x = matrix[0] * this[0] + matrix[1] * this[1] + matrix[2] * this[2] + matrix[3],
                y = matrix[4] * this[0] + matrix[5] * this[1] + matrix[6] * this[2] + matrix[7],
                z = matrix[8] * this[0] + matrix[9] * this[1] + matrix[10] * this[2] + matrix[11],
                w = matrix[12] * this[0] + matrix[13] * this[1] + matrix[14] * this[2] + matrix[15];

            this[0] = x / w;
            this[1] = y / w;
            this[2] = z / w;

            return this;
        };

        /**
         * Mixes (interpolates) a specified vector with this vector, modifying this vector.
         * @param {Vec3} vector The vector to mix with this one.
         * @param {Number} weight The relative weight of this vector.
         * @returns {Vec3} This vector modified to the mix of itself and the specified vector.
         * @throws {ArgumentError} If the specified vector is null or undefined.
         */
        Vec3.prototype.mix = function (vector, weight) {
            if (!vector) {
                throw new ArgumentError(
                    Logger.logMessage(Logger.LEVEL_SEVERE, "Vec3", "mix", "missingVector"));
            }

            var w0 = 1 - weight,
                w1 = weight;

            this[0] = this[0] * w0 + vector[0] * w1;
            this[1] = this[1] * w0 + vector[1] * w1;
            this[2] = this[2] * w0 + vector[2] * w1;

            return this;
        };

        /**
         * Negates the components of this vector.
         * @returns {Vec3} This vector, negated.
         */
        Vec3.prototype.negate = function () {
            this[0] = -this[0];
            this[1] = -this[1];
            this[2] = -this[2];

            return this;
        };

        /**
         * Computes the scalar dot product of this vector and a specified vector.
         * @param {Vec3} vector The vector to multiply.
         * @returns {Number} The dot product of the two vectors.
         * @throws {ArgumentError} If the specified vector is null or undefined.
         */
        Vec3.prototype.dot = function (vector) {
            if (!vector) {
                throw new ArgumentError(
                    Logger.logMessage(Logger.LEVEL_SEVERE, "Vec3", "dot", "missingVector"));
            }

            return this[0] * vector[0] +
                this[1] * vector[1] +
                this[2] * vector[2];
        };

        /**
         * Computes the cross product of this vector and a specified vector, modifying this vector.
         * @param {Vec3} vector The vector to cross with this vector.
         * @returns {Vec3} This vector set to the cross product of itself and the specified vector.
         * @throws {ArgumentError} If the specified vector is null or undefined.
         */
        Vec3.prototype.cross = function (vector) {
            if (!vector) {
                throw new ArgumentError(
                    Logger.logMessage(Logger.LEVEL_SEVERE, "Vec3", "cross", "missingVector"));
            }

            var x = this[1] * vector[2] - this[2] * vector[1],
                y = this[2] * vector[0] - this[0] * vector[2],
                z = this[0] * vector[1] - this[1] * vector[0];

            this[0] = x;
            this[1] = y;
            this[2] = z;

            return this;
        };

        /**
         * Computes the squared magnitude of this vector.
         * @returns {Number} The squared magnitude of this vector.
         */
        Vec3.prototype.magnitudeSquared = function () {
            return this.dot(this);
        };

        /**
         * Computes the magnitude of this vector.
         * @returns {Number} The magnitude of this vector.
         */
        Vec3.prototype.magnitude = function () {
            return Math.sqrt(this.magnitudeSquared());
        };

        /**
         * Normalizes this vector to a unit vector.
         * @returns {Vec3} This vector, normalized.
         */
        Vec3.prototype.normalize = function () {
            var magnitude = this.magnitude(),
                magnitudeInverse = 1 / magnitude;

            this[0] *= magnitudeInverse;
            this[1] *= magnitudeInverse;
            this[2] *= magnitudeInverse;

            return this;
        };

        /**
         * Computes the squared distance from this vector to a specified vector.
         * @param {Vec3} vector The vector to compute the distance to.
         * @returns {Number} The squared distance between the vectors.
         * @throws {ArgumentError} If the specified vector is null or undefined.
         */
        Vec3.prototype.distanceToSquared = function (vector) {
            if (!vector) {
                throw new ArgumentError(
                    Logger.logMessage(Logger.LEVEL_SEVERE, "Vec3", "distanceToSquared", "missingVector"));
            }

            var dx = this[0] - vector[0],
                dy = this[1] - vector[1],
                dz = this[2] - vector[2];

            return dx * dx + dy * dy + dz * dz;
        };

        /**
         * Computes the distance from this vector to another vector.
         * @param {Vec3} vector The vector to compute the distance to.
         * @returns {number} The distance between the vectors.
         * @throws {ArgumentError} If the specified vector is null or undefined.
         */
        Vec3.prototype.distanceTo = function (vector) {
            if (!vector) {
                throw new ArgumentError(
                    Logger.logMessage(Logger.LEVEL_SEVERE, "Vec3", "distanceTo", "missingVector"));
            }

            return Math.sqrt(this.distanceToSquared(vector));
        };

        /**
         * Swaps this vector with that vector. This vector's components are set to the values of the specified
         * vector's components, and the specified vector's components are set to the values of this vector's components.
         * @param {Vec3} that The vector to swap.
         * @returns {Vec3} This vector set to the values of the specified vector.
         */
        Vec3.prototype.swap = function (that) {
            var tmp = this[0];
            this[0] = that[0];
            that[0] = tmp;

            tmp = this[1];
            this[1] = that[1];
            that[1] = tmp;

            tmp = this[2];
            this[2] = that[2];
            that[2] = tmp;

            return this;
        };

        /**
         * Returns a string representation of this vector.
         * @returns {String} A string representation of this vector, in the form "(x, y, z)".
         */
        Vec3.prototype.toString = function () {
            return "(" + this[0] + ", " + this[1] + ", " + this[2] + ")";
        };

        return Vec3;
    }
);<|MERGE_RESOLUTION|>--- conflicted
+++ resolved
@@ -127,10 +127,6 @@
 
            var ab = new Vec3(a[0]-b[0],a[1]-b[1],a[2]-b[2]).normalize(),
                bc = new Vec3(c[0]-b[0],c[1]-b[1],c[2]-b[2]).normalize();
-<<<<<<< HEAD
-
-=======
->>>>>>> d3133654
 
             // ab and bc are considered colinear if their dot product is near +/-1.
             return Math.abs(ab.dot(bc)) > 0.999;
